#!/usr/bin/env node

// Copyright 2016 Google Inc.
//
// Licensed under the Apache License, Version 2.0 (the "License");
// you may not use this file except in compliance with the License.
// You may obtain a copy of the License at
//
//    http://www.apache.org/licenses/LICENSE-2.0
//
// Unless required by applicable law or agreed to in writing, software
// distributed under the License is distributed on an "AS IS" BASIS,
// WITHOUT WARRANTIES OR CONDITIONS OF ANY KIND, either express or implied.
// See the License for the specific language governing permissions and
// limitations under the License.

/* eslint-disable no-console, @typescript-eslint/no-var-requires */

require('babel-polyfill');

const Promise = require('promise');
const fs = require('fs');
const path = require('path');
const ArgumentParser = require('argparse').ArgumentParser;
const UserAuthorizer = require('../lib/auth').default;
const SlideGenerator = require('../lib/slide_generator').default;
const opener = require('opener');
const readline = require('readline');

<<<<<<< HEAD
const SCOPES = [
  'https://www.googleapis.com/auth/presentations',
  'https://www.googleapis.com/auth/drive',
];

const USER_HOME =
  process.env.HOME || process.env.HOMEPATH || process.env.USERPROFILE;
const STORED_CREDENTIALS_PATH = path.join(
  USER_HOME,
  '.md2googleslides',
  'credentials.json'
);

const parser = new ArgumentParser({
  version: '1.0.0',
  addHelp: true,
  description: 'Markdown to Slides converter',
=======
const SCOPES = ['https://www.googleapis.com/auth/presentations', 'https://www.googleapis.com/auth/drive'];

const USER_HOME = process.env.HOME || process.env.HOMEPATH || process.env.USERPROFILE;
const STORED_CREDENTIALS_PATH = path.join(USER_HOME, '.md2googleslides', 'credentials.json');
const STORED_CLIENT_ID_PATH = path.join(USER_HOME, '.md2googleslides', 'client_id.json');

var parser = new ArgumentParser({
    version: '1.0.0',
    addHelp: true,
    description: 'Markdown to Slides converter',
>>>>>>> 8f154189
});

parser.addArgument('file', {
  help: 'Path to markdown file to convert, If omitted, reads from stdin',
  nargs: '?',
});
parser.addArgument(['-u', '--user'], {
  help: 'Email address of user',
  required: false,
  dest: 'user',
  defaultValue: 'default',
});
parser.addArgument(['-a', '--append'], {
  dest: 'id',
  help: 'Appends slides to an existing presentation',
  required: false,
});
parser.addArgument(['-e', '--erase'], {
  dest: 'erase',
  action: 'storeTrue',
  help: 'Erase existing slides prior to appending.',
  required: false,
});
parser.addArgument(['-n', '--no-browser'], {
  action: 'storeTrue',
  dest: 'headless',
  help: 'Headless mode - do not launch browsers, just shows URLs',
  required: false,
});
parser.addArgument(['-s', '--style'], {
  help: 'Name of highlight.js theme for code formatting',
  dest: 'style',
  required: false,
  defaultValue: 'default',
});
parser.addArgument(['-t', '--title'], {
  help: 'Title of the presentation',
  dest: 'title',
  required: false,
});
parser.addArgument(['-c', '--copy'], {
  help: 'Id of the presentation to copy and use as a base',
  dest: 'copy',
  required: false,
});
parser.addArgument(['--use-fileio'], {
  help: 'Acknolwedge local and generated images are uploaded to https://file.io',
  action: 'storeTrue',
  dest: 'useFileio',
  require: false,
});

const args = parser.parseArgs();

function handleError(err) {
  console.log('Unable to generate slides:', err);
}

function prompt(url) {
  if (args.headless) {
    console.log('Authorize this app by visiting this url: ');
    console.log(url);
  } else {
    console.log('Authorize this app in your browser.');
    opener(url);
  }
  return new Promise((resolve, reject) => {
    const rl = readline.createInterface({
      input: process.stdin,
      output: process.stdout,
    });
    rl.question('Enter the code here: ', code => {
      rl.close();
      code = code.trim();
      if (code.length > 0) {
        resolve(code);
      } else {
        reject(new Error('No code provided'));
      }
    });
  });
}

function authorizeUser() {
<<<<<<< HEAD
  // Google OAuth2 clients always have a secret, even if the client is an installed
  // application/utility such as this.  Of course, in such cases the "secret" is
  // actually publicly known; security depends entirely on the secrecy of refresh
  // tokens, which effectively become bearer tokens.
  const options = {
    clientId:
      '52512509792-pc54t7beete33ifbhk00q3cpcpkmfi7c.apps.googleusercontent.com',
    clientSecret: '8g6up8tcVXgF7IO71mCN8Afk',
    filePath: STORED_CREDENTIALS_PATH,
    prompt: prompt,
  };
  const auth = new UserAuthorizer(options);
  return auth.getUserCredentials(args.user, SCOPES);
=======
    // Google OAuth2 clients always have a secret, even if the client is an installed
    // application/utility such as this.  Of course, in such cases the "secret" is
    // actually publicly known; security depends entirely on the secrecy of refresh
    // tokens, which effectively become bearer tokens.

    // Load and parse client ID and secret from client_id.json file. (Create
    // OAuth client ID from Credentials tab at console.developers.google.com
    // and download the credentials as client_id.json to ~/.md2googleslides
    var data; // needs to be scoped outside of try-catch
    try {
        data = fs.readFileSync(STORED_CLIENT_ID_PATH);
    } catch(err) {
        return console.log('Error loading client secret file:', err);
    }
    if(data === undefined) return console.log('Error loading client secret data:', err);
    const creds = JSON.parse(data).installed;

    // Authorize user and get (& store) a valid access token.
    const options = {
        clientId: creds.client_id,
        clientSecret: creds.client_secret,
        filePath: STORED_CREDENTIALS_PATH,
        prompt: prompt,
    };
    const auth = new UserAuthorizer(options);
    return auth.getUserCredentials(args.user, SCOPES);
>>>>>>> 8f154189
}

function buildSlideGenerator(oauth2Client) {
  const title = args.title || args.file;
  const presentationId = args.id;
  const copyId = args.copy;

  if (presentationId) {
    return SlideGenerator.forPresentation(oauth2Client, presentationId);
  } else if (copyId) {
    return SlideGenerator.copyPresentation(oauth2Client, title, copyId);
  } else {
    return SlideGenerator.newPresentation(oauth2Client, title);
  }
}

function eraseIfNeeded(slideGenerator) {
  if (args.erase || !args.id) {
    return slideGenerator.erase().then(() => {
      return slideGenerator;
    });
  } else {
    return Promise.resolve(slideGenerator);
  }
}

function loadCss(theme) {
  const cssPath = path.join(
    require.resolve('highlight.js'),
    '..',
    '..',
    'styles',
    theme + '.css'
  );
  const css = fs.readFileSync(cssPath, {encoding: 'UTF-8'});
  return css;
}

function generateSlides(slideGenerator) {
  let source;
  if (args.file) {
    source = path.resolve(args.file);
    // Set working directory relative to markdown file
    process.chdir(path.dirname(source));
  } else {
    source = 0;
  }
  const input = fs.readFileSync(source, {encoding: 'UTF-8'});
  const css = loadCss(args.style);

  return slideGenerator.generateFromMarkdown(input, {
    css: css,
    useFileio: args.useFileio,
  });
}

function displayResults(id) {
  const url = 'https://docs.google.com/presentation/d/' + id;
  if (args.headless) {
    console.log('View your presentation at: %s', url);
  } else {
    console.log('Opening your presentation (%s)', url);
    opener(url);
  }
}
authorizeUser()
  .then(buildSlideGenerator)
  .then(eraseIfNeeded)
  .then(generateSlides)
  .then(displayResults)
  .catch(handleError);<|MERGE_RESOLUTION|>--- conflicted
+++ resolved
@@ -27,7 +27,6 @@
 const opener = require('opener');
 const readline = require('readline');
 
-<<<<<<< HEAD
 const SCOPES = [
   'https://www.googleapis.com/auth/presentations',
   'https://www.googleapis.com/auth/drive',
@@ -40,23 +39,16 @@
   '.md2googleslides',
   'credentials.json'
 );
+const STORED_CLIENT_ID_PATH = path.join(
+  USER_HOME,
+  '.md2googleslides',
+  'client_id.json'
+);
 
 const parser = new ArgumentParser({
   version: '1.0.0',
   addHelp: true,
   description: 'Markdown to Slides converter',
-=======
-const SCOPES = ['https://www.googleapis.com/auth/presentations', 'https://www.googleapis.com/auth/drive'];
-
-const USER_HOME = process.env.HOME || process.env.HOMEPATH || process.env.USERPROFILE;
-const STORED_CREDENTIALS_PATH = path.join(USER_HOME, '.md2googleslides', 'credentials.json');
-const STORED_CLIENT_ID_PATH = path.join(USER_HOME, '.md2googleslides', 'client_id.json');
-
-var parser = new ArgumentParser({
-    version: '1.0.0',
-    addHelp: true,
-    description: 'Markdown to Slides converter',
->>>>>>> 8f154189
 });
 
 parser.addArgument('file', {
@@ -106,7 +98,7 @@
   help: 'Acknolwedge local and generated images are uploaded to https://file.io',
   action: 'storeTrue',
   dest: 'useFileio',
-  require: false,
+  required: false,
 });
 
 const args = parser.parseArgs();
@@ -141,48 +133,36 @@
 }
 
 function authorizeUser() {
-<<<<<<< HEAD
   // Google OAuth2 clients always have a secret, even if the client is an installed
   // application/utility such as this.  Of course, in such cases the "secret" is
   // actually publicly known; security depends entirely on the secrecy of refresh
   // tokens, which effectively become bearer tokens.
+
+  // Load and parse client ID and secret from client_id.json file. (Create
+  // OAuth client ID from Credentials tab at console.developers.google.com
+  // and download the credentials as client_id.json to ~/.md2googleslides
+  let data; // needs to be scoped outside of try-catch
+  try {
+    data = fs.readFileSync(STORED_CLIENT_ID_PATH);
+  } catch (err) {
+     console.log('Error loading client secret file:', err);
+     throw err;
+  }
+  if (data === undefined) {
+    console.log('Error loading client secret data');
+    throw('No client secret found.');
+  }
+  const creds = JSON.parse(data).installed;
+
+  // Authorize user and get (& store) a valid access token.
   const options = {
-    clientId:
-      '52512509792-pc54t7beete33ifbhk00q3cpcpkmfi7c.apps.googleusercontent.com',
-    clientSecret: '8g6up8tcVXgF7IO71mCN8Afk',
+    clientId: creds.client_id,
+    clientSecret: creds.client_secret,
     filePath: STORED_CREDENTIALS_PATH,
     prompt: prompt,
   };
   const auth = new UserAuthorizer(options);
   return auth.getUserCredentials(args.user, SCOPES);
-=======
-    // Google OAuth2 clients always have a secret, even if the client is an installed
-    // application/utility such as this.  Of course, in such cases the "secret" is
-    // actually publicly known; security depends entirely on the secrecy of refresh
-    // tokens, which effectively become bearer tokens.
-
-    // Load and parse client ID and secret from client_id.json file. (Create
-    // OAuth client ID from Credentials tab at console.developers.google.com
-    // and download the credentials as client_id.json to ~/.md2googleslides
-    var data; // needs to be scoped outside of try-catch
-    try {
-        data = fs.readFileSync(STORED_CLIENT_ID_PATH);
-    } catch(err) {
-        return console.log('Error loading client secret file:', err);
-    }
-    if(data === undefined) return console.log('Error loading client secret data:', err);
-    const creds = JSON.parse(data).installed;
-
-    // Authorize user and get (& store) a valid access token.
-    const options = {
-        clientId: creds.client_id,
-        clientSecret: creds.client_secret,
-        filePath: STORED_CREDENTIALS_PATH,
-        prompt: prompt,
-    };
-    const auth = new UserAuthorizer(options);
-    return auth.getUserCredentials(args.user, SCOPES);
->>>>>>> 8f154189
 }
 
 function buildSlideGenerator(oauth2Client) {
