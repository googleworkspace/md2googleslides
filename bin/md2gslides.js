#! /usr/bin/env node

// Copyright 2016 Google Inc.
//
// Licensed under the Apache License, Version 2.0 (the "License");
// you may not use this file except in compliance with the License.
// You may obtain a copy of the License at
//
//    http://www.apache.org/licenses/LICENSE-2.0
//
// Unless required by applicable law or agreed to in writing, software
// distributed under the License is distributed on an "AS IS" BASIS,
// WITHOUT WARRANTIES OR CONDITIONS OF ANY KIND, either express or implied.
// See the License for the specific language governing permissions and
// limitations under the License.

/*eslint no-console: ["error", { allow: ["log", "warn", "error"] }] */

require('babel-polyfill');

const Promise = require('promise');
const fs = require('fs');
const path = require('path');
const ArgumentParser = require('argparse').ArgumentParser;
const UserAuthorizer = require('../lib/auth');
const SlideGenerator = require('../lib/slide_generator');
const opener = require('opener');
const readline = require('readline');

const SCOPES = [
    'https://www.googleapis.com/auth/presentations',
<<<<<<< HEAD
    'https://www.googleapis.com/auth/drive.file'
=======
    'https://www.googleapis.com/auth/drive',
>>>>>>> a611014e
];

const USER_HOME = process.env.HOME || process.env.HOMEPATH || process.env.USERPROFILE;
const STORED_CREDENTIALS_PATH = path.join(USER_HOME, '.md2googleslides', 'credentials.json');

function parseArguments() {
    var parser = new ArgumentParser({
        version: '1.0.0',
        addHelp: true,
        description: 'Markdown to Slides converter'
    });

    parser.addArgument(
        'file',
        {
            help: 'Path to markdown file to convert',
            required: false
        }
    );
    parser.addArgument(
        [ '-u', '--user' ],
        {
            help: 'Email address of user',
            required: false,
            defaultValue: 'default'
        }
    );
    parser.addArgument(
        [ '-a', '--append'],
        {
            dest: 'id',
            help: 'Appends slides to an existing presentation',
            required: false
        }
    );
    parser.addArgument(
        [ '-e', '--erase'],
        {
            dest: 'erase',
            action: 'storeTrue',
            help: 'Erase existing slides prior to appending.',
            required: false
        }
    );
    parser.addArgument(
        [ '-n', '--no-browser'],
        {
            action: 'storeTrue',
            dest: 'headless',
            help: 'Headless mode - do not launch browsers, just shows URLs',
            required: false
        }
    );
    parser.addArgument(
        ['-s', '--style'],
        {
            help: 'Name of highlight.js theme for code formatting',
            dest: 'style',
            required: false,
            defaultValue: 'default'
        }
    );
    parser.addArgument(
        ['-t', '--title'],
        {
            help: 'Title of the presentation',
            dest: 'title',
            required: false
        }
    );
    parser.addArgument(
        ['-c', '--copy'],
        {
            help: 'Id of the presentation to copy and use as a base',
            dest: 'copy',
            required: false
        }
    );
    return parser.parseArgs();
}

function handleError(err) {
    console.log('Unable to generate slides:', err);
    console.log(err.stack);
    console.log(JSON.stringify(err, null, 2));
}

function prompt(url) {
    if (args.headless) {
        console.log('Authorize this app by visiting this url: ');
        console.log(url);
    } else {
        console.log('Authorize this app in your browser.');
        opener(url);
    }
    return new Promise(function(resolve, reject) {
        var rl = readline.createInterface({
            input: process.stdin,
            output: process.stdout
        });
        rl.question('Enter the code here: ', function(code) {
            rl.close();
            code = code.trim();
            if (code.length > 0) {
                resolve(code);
            } else {
                reject(new Error('No code provided'));
            }
        });
    });
}

function authorizeUser() {
    // Google OAuth2 clients always have a secret, even if the client is an installed
    // application/utility such as this.  Of course, in such cases the "secret" is
    // actually publicly known; security depends entirely on the secrecy of refresh
    // tokens, which effectively become bearer tokens.
    const options = {
        clientId: '52512509792-pc54t7beete33ifbhk00q3cpcpkmfi7c.apps.googleusercontent.com',
        clientSecret: '8g6up8tcVXgF7IO71mCN8Afk',
        filePath: STORED_CREDENTIALS_PATH,
        prompt: prompt
    };
    const auth = new UserAuthorizer(options);
    return auth.getUserCredentials(args.user, SCOPES);
}

function buildSlideGenerator(oauth2Client) {
    const title = args.title || args.file;
    const presentationId = args.id;
    const copyId = args.copy;

    if (presentationId) {
        return SlideGenerator.forPresentation(oauth2Client, presentationId);
    } else if(copyId != undefined) {
        return SlideGenerator.copyPresentation(oauth2Client, title, copyId);
    } else {
        return SlideGenerator.newPresentation(oauth2Client, title);
    }
    
}

function eraseIfNeeded(slideGenerator) {
    if (args.erase || !args.id) {
        return slideGenerator.erase().then(function() { return slideGenerator; });
    } else {
        return Promise.resolve(slideGenerator);
    }
}

function loadCss(theme) {
    const cssPath = path.join(require.resolve('highlight.js'), '..', '..', 'styles', theme + '.css');
    const css = fs.readFileSync(cssPath, { encoding: 'UTF-8' });
    return css;
}

function generateSlides(slideGenerator) {
    const file = args.file == 'STDIN' ? 0 : path.resolve(args.file);
    if (file != 0) {
        // Set working directory relative to markdown file
        process.chdir(path.dirname(file));
    }
    const input = fs.readFileSync(file, { encoding: 'UTF-8'});
    const css = loadCss(args.style);

    return slideGenerator.generateFromMarkdown(input, css);
}

function displayResults(id) {
    const url = 'https://docs.google.com/presentation/d/' + id;
    if (args.headless) {
        console.log('View your presentation at: %s', url);
    } else {
        console.log('Opening your presentation (%s)', url);
        opener(url);
    }
}

const args = parseArguments();

authorizeUser()
    .then(buildSlideGenerator)
    .then(eraseIfNeeded)
    .then(generateSlides)
    .then(displayResults)
    .catch(handleError);<|MERGE_RESOLUTION|>--- conflicted
+++ resolved
@@ -29,11 +29,7 @@
 
 const SCOPES = [
     'https://www.googleapis.com/auth/presentations',
-<<<<<<< HEAD
-    'https://www.googleapis.com/auth/drive.file'
-=======
     'https://www.googleapis.com/auth/drive',
->>>>>>> a611014e
 ];
 
 const USER_HOME = process.env.HOME || process.env.HOMEPATH || process.env.USERPROFILE;
